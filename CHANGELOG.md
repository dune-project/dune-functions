--- conflicted
+++ resolved
@@ -5,13 +5,11 @@
 
 ## Master (will become release 2.7)
 
-<<<<<<< HEAD
 - The new method `istlVectorBackend(vector)` creates a `VectorBackend`
   suitable for being used as coefficient vector for `interpolate()`
   and `DiscreteGlobalBasisFunction`. The underlying `vector` can
   be a nested vector composed by stl and dune random access containers.
   Notice that the only scalar coefficients per basis function are supported.
-=======
 - The algorithm `forEachBoundaryDOF()` was added in a new header `boundarydofs.hh`.
   It allows to iterate over all DOFs of a given global basis associated to sub-entities
   located at the boundary of the domain.
@@ -19,7 +17,6 @@
   helper functions for creation in the new header `subentitydofs.hh`. After
   binding an object of this class to a local view and a sub-entity it can be
   used a range of local indices of DOFs associated to sub-sub-entities of this sub-entity.
->>>>>>> e476d98d
 - `FlatVectorBackend` is now officially an implementation detail and thus moved
   to the namespace `Impl::`. The header `flatvectorbackend.hh` was removed.
   As a replacement the new free function `flatVectorView(c)` create a view
